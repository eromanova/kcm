--- conflicted
+++ resolved
@@ -14,13 +14,6 @@
         # Makes CAPA use k0s bootstrap cloud-init directly and not via SSM
         # Simplifies the VPC setup as we do not need custom SSM endpoints etc.
         insecureSkipSecretsManager: true
-<<<<<<< HEAD
-      {{- if not (quote .Values.sshKeyName | empty) }}
-      sshKeyName: {{ .Values.sshKeyName | quote }}
-      {{- end }}
       publicIP: {{ .Values.publicIP }}
       rootVolume:
-        size: {{ .Values.controlPlane.rootVolumeSize }}
-=======
-      publicIP: {{ .Values.publicIP }}
->>>>>>> 2f52e0ab
+        size: {{ .Values.controlPlane.rootVolumeSize }}